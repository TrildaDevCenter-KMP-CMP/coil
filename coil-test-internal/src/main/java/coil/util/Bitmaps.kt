--- conflicted
+++ resolved
@@ -39,14 +39,9 @@
     return arrayOf(alpha, red, green, blue)
 }
 
-<<<<<<< HEAD
-fun Bitmap.computeSimilarity(other: Bitmap): Double = runBlocking(Dispatchers.Default) {
-=======
-@FloatRange(from = -1.0, to = 1.0)
 fun Bitmap.computeSimilarity(
     other: Bitmap,
 ): Double = runBlocking(Dispatchers.Default) {
->>>>>>> 21e6b8c9
     val pixels1 = async { getPixels() }
     val pixels2 = async { other.getPixels() }
 
