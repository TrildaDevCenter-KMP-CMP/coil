package sample.common

import coil.memory.MemoryCache

sealed interface Screen {

<<<<<<< HEAD
    object List : Screen
=======
    data object List : Screen()
>>>>>>> 161eaa9d

    data class Detail(
        val image: Image,
        val placeholder: MemoryCache.Key?,
    ) : Screen
}<|MERGE_RESOLUTION|>--- conflicted
+++ resolved
@@ -4,11 +4,7 @@
 
 sealed interface Screen {
 
-<<<<<<< HEAD
-    object List : Screen
-=======
-    data object List : Screen()
->>>>>>> 161eaa9d
+    data object List : Screen
 
     data class Detail(
         val image: Image,
