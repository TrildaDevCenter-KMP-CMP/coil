import coil.setupLibraryModule

plugins {
    id("com.android.library")
    id("kotlin-android")
    id("io.github.takahirom.roborazzi")
}

setupLibraryModule(name = "coil.test.roborazzi") {
    buildFeatures {
        compose = true
    }
    composeOptions {
        kotlinCompilerExtensionVersion = libs.versions.androidx.compose.compiler.get()
    }
}

dependencies {
    api(projects.coilBase)

    implementation(projects.coilComposeBase)
    implementation(projects.coilTest)

    testImplementation(projects.coilTestInternal)
    testImplementation(libs.bundles.test.jvm)
<<<<<<< HEAD
    testImplementation(libs.androidx.compose.ui.test)
=======
    testImplementation(libs.compose.ui.test)
    testImplementation(libs.roborazzi.compose)
>>>>>>> b904ac97
    testImplementation(libs.roborazzi.core)
    testImplementation(libs.roborazzi.junit)
}<|MERGE_RESOLUTION|>--- conflicted
+++ resolved
@@ -23,12 +23,8 @@
 
     testImplementation(projects.coilTestInternal)
     testImplementation(libs.bundles.test.jvm)
-<<<<<<< HEAD
     testImplementation(libs.androidx.compose.ui.test)
-=======
-    testImplementation(libs.compose.ui.test)
     testImplementation(libs.roborazzi.compose)
->>>>>>> b904ac97
     testImplementation(libs.roborazzi.core)
     testImplementation(libs.roborazzi.junit)
 }